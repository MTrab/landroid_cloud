--- conflicted
+++ resolved
@@ -1,374 +1,378 @@
-"""Constants used by Landroid Cloud integration."""
-
-from __future__ import annotations
-
-import inspect
-from dataclasses import dataclass
-from enum import IntEnum
-
-from homeassistant.backports.enum import StrEnum
-from homeassistant.components.lawn_mower import LawnMowerActivity
-from homeassistant.const import STATE_IDLE, STATE_LOCKED, STATE_UNKNOWN
-from pyworxcloud.clouds import CloudType
-from pyworxcloud.utils import DeviceCapability
-
-from .utils.logger import LogLevel
-
-# Startup banner
-STARTUP = """
--------------------------------------------------------------------
-Landroid Cloud integration
-
-Version: %s
-This is a custom integration
-If you have any issues with this you need to open an issue here:
-https://github.com/mtrab/landroid_cloud/issues
--------------------------------------------------------------------
-"""
-
-# Some defaults
-DEFAULT_NAME = "landroid"
-DOMAIN = "landroid_cloud"
-PLATFORMS_SECONDARY = []
-<<<<<<< HEAD
-PLATFORMS_PRIMARY = ["lawn_mower", "sensor", "switch", "binary_sensor", "select"]
-=======
-PLATFORMS_PRIMARY = ["lawn_mower", "sensor", "switch", "binary_sensor", "number", "button"]
->>>>>>> aa1a9408
-UPDATE_SIGNAL = "landroid_cloud_update"
-LOGLEVEL = LogLevel.DEBUG
-ENTITY_ID_FORMAT = DOMAIN + ".{}"
-
-# Redact consts
-REDACT_TITLE = "title"
-
-# Service consts
-SERVICE_CONFIG = "config"
-SERVICE_PARTYMODE = "partymode"
-SERVICE_SETZONE = "setzone"
-SERVICE_LOCK = "lock"
-SERVICE_RESTART = "restart"
-SERVICE_EDGECUT = "edgecut"
-SERVICE_OTS = "ots"
-SERVICE_SCHEDULE = "schedule"
-SERVICE_SEND_RAW = "send_raw"
-SERVICE_TORQUE = "torque"
-
-# Extra states
-STATE_BATTERY_LOW = "battery_low"
-STATE_BATTERY_OPEN = "battery_trunk_open_timeout"
-STATE_BATTERY_TEMPERATURE_ERROR = "battery_temperature_error"
-STATE_BLADE_BLOCKED = "blade_motor_blocked"
-STATE_CAMERA_ERROR = "camera_error"
-STATE_CHARGING_ERROR = "charge_error"
-STATE_CLOSE_DOOR_HOME = "close_door_to_go_home"
-STATE_CLOSE_DOOR_MOW = "close_door_to_mow"
-STATE_DOCKING_ERROR = "charging_station_docking_error"
-STATE_EDGECUT = "edgecut"
-STATE_ESCAPED_DIGITAL_FENCE = "escaped_digital_fence"
-STATE_EXESSIVE_SLOPE = "excessive_slope"
-STATE_HEADLIGHT_ERROR = "headlight_error"
-STATE_HEIGHT_BLOCKED = "blade_height_adjustment_blocked"
-STATE_HBI_ERROR = "hbi_error"
-STATE_INITIALIZING = "initializing"
-STATE_INSUFFICIENT_SENSOR_DATA = "insufficient_sensor_data"
-STATE_LIFTED = "lifted"
-STATE_MAP_ERROR = "map_error"
-STATE_MAPPING_FAILED = "mapping_exploration_failed"
-STATE_MAPPING_REQUIRED = "mapping_exploration_required"
-STATE_MISSING_DOCK = "missing_charging_station"
-STATE_NO_ERROR = "no_error"
-STATE_OFFLINE = "offline"
-STATE_OTA_ERROR = "ota_error"
-STATE_OUTSIDE_WIRE = "outside_wire"
-STATE_RAINDELAY = "rain_delay"
-STATE_RETURNING = "returning"
-STATE_REVERSE_WIRE = "reverse_wire"
-STATE_RFID_ERROR = "rfid_reader_error"
-STATE_SEARCHING_ZONE = "searching_zone"
-STATE_STARTING = "starting"
-STATE_TIMEOUT_HOME = "timeout_finding_home"
-STATE_TRAINING_START_DISALLOWED = "training_start_disallowed"
-STATE_TRAPPED = "trapped"
-STATE_TRAPPED_TIMEOUT = "trapped_timeout"
-STATE_UNREACHABLE_DOCK = "unreachable_charging_station"
-STATE_UNREACHABLE_ZONE = "unreachable_zone"
-STATE_UPSIDE_DOWN = "upside_down"
-STATE_ZONING = "zoning"
-STATE_WHEEL_BLOCKED = "wheel_motor_blocked"
-STATE_WIRE_MISSING = "wire_missing"
-STATE_WIRE_SYNC = "wire_sync"
-
-
-# Service attributes
-ATTR_MULTIZONE_DISTANCES = "multizone_distances"
-ATTR_MULTIZONE_PROBABILITIES = "multizone_probabilities"
-ATTR_RAINDELAY = "raindelay"
-ATTR_TIMEEXTENSION = "timeextension"
-ATTR_ZONE = "zone"
-ATTR_BOUNDARY = "boundary"
-ATTR_JSON = "json"
-ATTR_RUNTIME = "runtime"
-ATTR_TORQUE = "torque"
-ATTR_SERVICES = "services"
-ATTR_SERVICE = "service"
-
-# Attributes used for managing schedules
-ATTR_TYPE = "type"
-ATTR_MONDAY_START = "monday_start"
-ATTR_MONDAY_END = "monday_end"
-ATTR_MONDAY_BOUNDARY = "monday_boundary"
-ATTR_TUESDAY_START = "tuesday_start"
-ATTR_TUESDAY_END = "tuesday_end"
-ATTR_TUESDAY_BOUNDARY = "tuesday_boundary"
-ATTR_WEDNESDAY_START = "wednesday_start"
-ATTR_WEDNESDAY_END = "wednesday_end"
-ATTR_WEDNESDAY_BOUNDARY = "wednesday_boundary"
-ATTR_THURSDAY_START = "thursday_start"
-ATTR_THURSDAY_END = "thursday_end"
-ATTR_THURSDAY_BOUNDARY = "thursday_boundary"
-ATTR_FRIDAY_START = "friday_start"
-ATTR_FRIDAY_END = "friday_end"
-ATTR_FRIDAY_BOUNDARY = "friday_boundary"
-ATTR_SATURDAY_START = "saturday_start"
-ATTR_SATURDAY_END = "saturday_end"
-ATTR_SATURDAY_BOUNDARY = "saturday_boundary"
-ATTR_SUNDAY_START = "sunday_start"
-ATTR_SUNDAY_END = "sunday_end"
-ATTR_SUNDAY_BOUNDARY = "sunday_boundary"
-
-# Entity extra attributes
-ATTR_ACCESSORIES = "accessories"
-ATTR_BATTERY = "battery"
-ATTR_BLADES = "blades"
-ATTR_CAPABILITIES = "capabilities"
-ATTR_ERROR = "error"
-ATTR_FIRMWARE = "firmware"
-ATTR_LANDROIDFEATURES = "supported_landroid_features"
-ATTR_LATITUDE = "latitude"
-ATTR_LONGITUDE = "longitude"
-ATTR_LAWN = "lawn"
-ATTR_MACADDRESS = "mac_address"
-ATTR_MQTTCONNECTED = "mqtt_connected"
-ATTR_ONLINE = "online"
-ATTR_ORIENTATION = "orientation"
-ATTR_RAINSENSOR = "rain_sensor"
-ATTR_REGISTERED = "registered_at"
-ATTR_SCHEDULE = "schedule"
-ATTR_SERIAL = "serial_number"
-ATTR_STATISTICS = "statistics"
-ATTR_TIMEZONE = "time_zone"
-ATTR_UPDATED = "state_updated_at"
-ATTR_WARRANTY = "warranty"
-ATTR_PARTYMODE = "party_mode_enabled"
-ATTR_RSSI = "rssi"
-ATTR_STATUS = "status_info"
-ATTR_PROGRESS = "daily_progress"
-ATTR_NEXT_SCHEDULE = "next_scheduled_start"
-
-# Misc. attributes
-ATTR_NEXT_ZONE = "next_zone"
-ATTR_CLOUD = "cloud"
-ATTR_DEVICES = "devices"
-ATTR_DEVICEIDS = "device_ids"
-ATTR_DEVICE = "device"
-ATTR_API = "api"
-ATTR_FEATUREBITS = "feature_bits"
-
-# Available cloud vendors
-CLOUDS = []
-for name, cloud in inspect.getmembers(CloudType):
-    if inspect.isclass(cloud) and not "__" in name:
-        CLOUDS.append(name.capitalize())
-
-# State mapping
-STATE_MAP = {
-    0: STATE_IDLE,
-    1: LawnMowerActivity.DOCKED,
-    2: STATE_STARTING,
-    3: STATE_STARTING,
-    4: STATE_RETURNING,
-    5: STATE_RETURNING,
-    6: STATE_RETURNING,
-    7: LawnMowerActivity.MOWING,
-    8: LawnMowerActivity.ERROR,
-    9: LawnMowerActivity.ERROR,
-    10: LawnMowerActivity.ERROR,
-    11: LawnMowerActivity.ERROR,
-    12: LawnMowerActivity.MOWING,
-    13: STATE_ESCAPED_DIGITAL_FENCE,
-    30: STATE_RETURNING,
-    31: STATE_ZONING,
-    32: STATE_EDGECUT,
-    33: STATE_STARTING,
-    34: LawnMowerActivity.PAUSED,
-    103: STATE_SEARCHING_ZONE,
-    104: STATE_RETURNING,
-}
-
-# Error mapping
-ERROR_MAP = {
-    -1: STATE_UNKNOWN,
-    0: STATE_NO_ERROR,
-    1: STATE_TRAPPED,
-    2: STATE_LIFTED,
-    3: STATE_WIRE_MISSING,
-    4: STATE_OUTSIDE_WIRE,
-    5: STATE_RAINDELAY,
-    6: STATE_CLOSE_DOOR_MOW,
-    7: STATE_CLOSE_DOOR_HOME,
-    8: STATE_BLADE_BLOCKED,
-    9: STATE_WHEEL_BLOCKED,
-    10: STATE_TRAPPED_TIMEOUT,
-    11: STATE_UPSIDE_DOWN,
-    12: STATE_BATTERY_LOW,
-    13: STATE_REVERSE_WIRE,
-    14: STATE_CHARGING_ERROR,
-    15: STATE_TIMEOUT_HOME,
-    16: STATE_LOCKED,
-    17: STATE_BATTERY_TEMPERATURE_ERROR,
-    19: STATE_BATTERY_OPEN,
-    20: STATE_WIRE_SYNC,
-    100: STATE_DOCKING_ERROR,
-    101: STATE_HBI_ERROR,
-    102: STATE_OTA_ERROR,
-    103: STATE_MAP_ERROR,
-    104: STATE_EXESSIVE_SLOPE,
-    105: STATE_UNREACHABLE_ZONE,
-    106: STATE_UNREACHABLE_DOCK,
-    108: STATE_INSUFFICIENT_SENSOR_DATA,
-    109: STATE_TRAINING_START_DISALLOWED,
-    110: STATE_CAMERA_ERROR,
-    111: STATE_MAPPING_REQUIRED,
-    112: STATE_MAPPING_FAILED,
-    113: STATE_RFID_ERROR,
-    114: STATE_HEADLIGHT_ERROR,
-    115: STATE_MISSING_DOCK,
-    116: STATE_HEIGHT_BLOCKED,
-}
-
-# Remap the zones to be more "human-readable"
-ZONE_MAP = {
-    1: 0,
-    2: 1,
-    3: 2,
-    4: 3,
-}
-
-
-class LandroidButtonTypes(StrEnum):
-    """Defines different button types for Landroid Cloud integration."""
-
-    RESTART = SERVICE_RESTART
-    EDGECUT = SERVICE_EDGECUT
-
-
-class LandroidSelectTypes(StrEnum):
-    """Defines different button types for Landroid Cloud integration."""
-
-    NEXT_ZONE = ATTR_NEXT_ZONE
-
-
-@dataclass
-class ScheduleDays(IntEnum):
-    """Schedule types."""
-
-    SUNDAY = 0
-    MONDAY = 1
-    TUESDAY = 2
-    WEDNESDAY = 3
-    THURSDAY = 4
-    FRIDAY = 5
-    SATURDAY = 6
-
-
-# Map schedule to Landroid JSON property
-SCHEDULE_TYPE_MAP = {
-    "primary": "d",
-    "secondary": "dd",
-}
-
-# Map button type to service
-BUTTONTYPE_TO_SERVICE = {
-    LandroidButtonTypes.RESTART: SERVICE_RESTART,
-    LandroidButtonTypes.EDGECUT: SERVICE_EDGECUT,
-}
-
-# Map schedule days
-SCHEDULE_TO_DAY = {
-    "sunday": {
-        "day": ScheduleDays.SUNDAY,
-        "start": ATTR_SUNDAY_START,
-        "end": ATTR_SUNDAY_END,
-        "boundary": ATTR_SUNDAY_BOUNDARY,
-        "clear": "sunday",
-    },
-    "monday": {
-        "day": ScheduleDays.MONDAY,
-        "start": ATTR_MONDAY_START,
-        "end": ATTR_MONDAY_END,
-        "boundary": ATTR_MONDAY_BOUNDARY,
-        "clear": "monday",
-    },
-    "tuesday": {
-        "day": ScheduleDays.TUESDAY,
-        "start": ATTR_TUESDAY_START,
-        "end": ATTR_TUESDAY_END,
-        "boundary": ATTR_TUESDAY_BOUNDARY,
-        "clear": "tuesday",
-    },
-    "wednesday": {
-        "day": ScheduleDays.WEDNESDAY,
-        "start": ATTR_WEDNESDAY_START,
-        "end": ATTR_WEDNESDAY_END,
-        "boundary": ATTR_WEDNESDAY_BOUNDARY,
-        "clear": "wednesday",
-    },
-    "thursday": {
-        "day": ScheduleDays.THURSDAY,
-        "start": ATTR_THURSDAY_START,
-        "end": ATTR_THURSDAY_END,
-        "boundary": ATTR_THURSDAY_BOUNDARY,
-        "clear": "thursday",
-    },
-    "friday": {
-        "day": ScheduleDays.FRIDAY,
-        "start": ATTR_FRIDAY_START,
-        "end": ATTR_FRIDAY_END,
-        "boundary": ATTR_FRIDAY_BOUNDARY,
-        "clear": "friday",
-    },
-    "saturday": {
-        "day": ScheduleDays.SATURDAY,
-        "start": ATTR_SATURDAY_START,
-        "end": ATTR_SATURDAY_END,
-        "boundary": ATTR_SATURDAY_BOUNDARY,
-        "clear": "saturday",
-    },
-}
-
-
-class LandroidFeatureSupport(IntEnum):
-    """Supported features of the Landroid integration."""
-
-    MOWER = 1
-    BUTTON = 2
-    SELECT = 4
-    SETZONE = 8
-    RESTART = 16
-    LOCK = 32
-    OTS = 64
-    EDGECUT = 128
-    PARTYMODE = 256
-    CONFIG = 512
-    SCHEDULES = 1024
-    TORQUE = 2048
-    RAW = 4096
-
-
-API_TO_INTEGRATION_FEATURE_MAP = {
-    DeviceCapability.EDGE_CUT: LandroidFeatureSupport.EDGECUT,
-    DeviceCapability.ONE_TIME_SCHEDULE: LandroidFeatureSupport.OTS,
-    DeviceCapability.PARTY_MODE: LandroidFeatureSupport.PARTYMODE,
-    DeviceCapability.TORQUE: LandroidFeatureSupport.TORQUE,
-}
+"""Constants used by Landroid Cloud integration."""
+
+from __future__ import annotations
+
+import inspect
+from dataclasses import dataclass
+from enum import IntEnum
+
+from homeassistant.backports.enum import StrEnum
+from homeassistant.components.lawn_mower import LawnMowerActivity
+from homeassistant.const import STATE_IDLE, STATE_LOCKED, STATE_UNKNOWN
+from pyworxcloud.clouds import CloudType
+from pyworxcloud.utils import DeviceCapability
+
+from .utils.logger import LogLevel
+
+# Startup banner
+STARTUP = """
+-------------------------------------------------------------------
+Landroid Cloud integration
+
+Version: %s
+This is a custom integration
+If you have any issues with this you need to open an issue here:
+https://github.com/mtrab/landroid_cloud/issues
+-------------------------------------------------------------------
+"""
+
+# Some defaults
+DEFAULT_NAME = "landroid"
+DOMAIN = "landroid_cloud"
+PLATFORMS_SECONDARY = []
+PLATFORMS_PRIMARY = [
+    "lawn_mower",
+    "sensor",
+    "switch",
+    "binary_sensor",
+    "number",
+    "button",
+    "select",
+]
+UPDATE_SIGNAL = "landroid_cloud_update"
+LOGLEVEL = LogLevel.DEBUG
+ENTITY_ID_FORMAT = DOMAIN + ".{}"
+
+# Redact consts
+REDACT_TITLE = "title"
+
+# Service consts
+SERVICE_CONFIG = "config"
+SERVICE_PARTYMODE = "partymode"
+SERVICE_SETZONE = "setzone"
+SERVICE_LOCK = "lock"
+SERVICE_RESTART = "restart"
+SERVICE_EDGECUT = "edgecut"
+SERVICE_OTS = "ots"
+SERVICE_SCHEDULE = "schedule"
+SERVICE_SEND_RAW = "send_raw"
+SERVICE_TORQUE = "torque"
+
+# Extra states
+STATE_BATTERY_LOW = "battery_low"
+STATE_BATTERY_OPEN = "battery_trunk_open_timeout"
+STATE_BATTERY_TEMPERATURE_ERROR = "battery_temperature_error"
+STATE_BLADE_BLOCKED = "blade_motor_blocked"
+STATE_CAMERA_ERROR = "camera_error"
+STATE_CHARGING_ERROR = "charge_error"
+STATE_CLOSE_DOOR_HOME = "close_door_to_go_home"
+STATE_CLOSE_DOOR_MOW = "close_door_to_mow"
+STATE_DOCKING_ERROR = "charging_station_docking_error"
+STATE_EDGECUT = "edgecut"
+STATE_ESCAPED_DIGITAL_FENCE = "escaped_digital_fence"
+STATE_EXESSIVE_SLOPE = "excessive_slope"
+STATE_HEADLIGHT_ERROR = "headlight_error"
+STATE_HEIGHT_BLOCKED = "blade_height_adjustment_blocked"
+STATE_HBI_ERROR = "hbi_error"
+STATE_INITIALIZING = "initializing"
+STATE_INSUFFICIENT_SENSOR_DATA = "insufficient_sensor_data"
+STATE_LIFTED = "lifted"
+STATE_MAP_ERROR = "map_error"
+STATE_MAPPING_FAILED = "mapping_exploration_failed"
+STATE_MAPPING_REQUIRED = "mapping_exploration_required"
+STATE_MISSING_DOCK = "missing_charging_station"
+STATE_NO_ERROR = "no_error"
+STATE_OFFLINE = "offline"
+STATE_OTA_ERROR = "ota_error"
+STATE_OUTSIDE_WIRE = "outside_wire"
+STATE_RAINDELAY = "rain_delay"
+STATE_RETURNING = "returning"
+STATE_REVERSE_WIRE = "reverse_wire"
+STATE_RFID_ERROR = "rfid_reader_error"
+STATE_SEARCHING_ZONE = "searching_zone"
+STATE_STARTING = "starting"
+STATE_TIMEOUT_HOME = "timeout_finding_home"
+STATE_TRAINING_START_DISALLOWED = "training_start_disallowed"
+STATE_TRAPPED = "trapped"
+STATE_TRAPPED_TIMEOUT = "trapped_timeout"
+STATE_UNREACHABLE_DOCK = "unreachable_charging_station"
+STATE_UNREACHABLE_ZONE = "unreachable_zone"
+STATE_UPSIDE_DOWN = "upside_down"
+STATE_ZONING = "zoning"
+STATE_WHEEL_BLOCKED = "wheel_motor_blocked"
+STATE_WIRE_MISSING = "wire_missing"
+STATE_WIRE_SYNC = "wire_sync"
+
+
+# Service attributes
+ATTR_MULTIZONE_DISTANCES = "multizone_distances"
+ATTR_MULTIZONE_PROBABILITIES = "multizone_probabilities"
+ATTR_RAINDELAY = "raindelay"
+ATTR_TIMEEXTENSION = "timeextension"
+ATTR_ZONE = "zone"
+ATTR_BOUNDARY = "boundary"
+ATTR_JSON = "json"
+ATTR_RUNTIME = "runtime"
+ATTR_TORQUE = "torque"
+ATTR_SERVICES = "services"
+ATTR_SERVICE = "service"
+
+# Attributes used for managing schedules
+ATTR_TYPE = "type"
+ATTR_MONDAY_START = "monday_start"
+ATTR_MONDAY_END = "monday_end"
+ATTR_MONDAY_BOUNDARY = "monday_boundary"
+ATTR_TUESDAY_START = "tuesday_start"
+ATTR_TUESDAY_END = "tuesday_end"
+ATTR_TUESDAY_BOUNDARY = "tuesday_boundary"
+ATTR_WEDNESDAY_START = "wednesday_start"
+ATTR_WEDNESDAY_END = "wednesday_end"
+ATTR_WEDNESDAY_BOUNDARY = "wednesday_boundary"
+ATTR_THURSDAY_START = "thursday_start"
+ATTR_THURSDAY_END = "thursday_end"
+ATTR_THURSDAY_BOUNDARY = "thursday_boundary"
+ATTR_FRIDAY_START = "friday_start"
+ATTR_FRIDAY_END = "friday_end"
+ATTR_FRIDAY_BOUNDARY = "friday_boundary"
+ATTR_SATURDAY_START = "saturday_start"
+ATTR_SATURDAY_END = "saturday_end"
+ATTR_SATURDAY_BOUNDARY = "saturday_boundary"
+ATTR_SUNDAY_START = "sunday_start"
+ATTR_SUNDAY_END = "sunday_end"
+ATTR_SUNDAY_BOUNDARY = "sunday_boundary"
+
+# Entity extra attributes
+ATTR_ACCESSORIES = "accessories"
+ATTR_BATTERY = "battery"
+ATTR_BLADES = "blades"
+ATTR_CAPABILITIES = "capabilities"
+ATTR_ERROR = "error"
+ATTR_FIRMWARE = "firmware"
+ATTR_LANDROIDFEATURES = "supported_landroid_features"
+ATTR_LATITUDE = "latitude"
+ATTR_LONGITUDE = "longitude"
+ATTR_LAWN = "lawn"
+ATTR_MACADDRESS = "mac_address"
+ATTR_MQTTCONNECTED = "mqtt_connected"
+ATTR_ONLINE = "online"
+ATTR_ORIENTATION = "orientation"
+ATTR_RAINSENSOR = "rain_sensor"
+ATTR_REGISTERED = "registered_at"
+ATTR_SCHEDULE = "schedule"
+ATTR_SERIAL = "serial_number"
+ATTR_STATISTICS = "statistics"
+ATTR_TIMEZONE = "time_zone"
+ATTR_UPDATED = "state_updated_at"
+ATTR_WARRANTY = "warranty"
+ATTR_PARTYMODE = "party_mode_enabled"
+ATTR_RSSI = "rssi"
+ATTR_STATUS = "status_info"
+ATTR_PROGRESS = "daily_progress"
+ATTR_NEXT_SCHEDULE = "next_scheduled_start"
+
+# Misc. attributes
+ATTR_NEXT_ZONE = "next_zone"
+ATTR_CLOUD = "cloud"
+ATTR_DEVICES = "devices"
+ATTR_DEVICEIDS = "device_ids"
+ATTR_DEVICE = "device"
+ATTR_API = "api"
+ATTR_FEATUREBITS = "feature_bits"
+
+# Available cloud vendors
+CLOUDS = []
+for name, cloud in inspect.getmembers(CloudType):
+    if inspect.isclass(cloud) and not "__" in name:
+        CLOUDS.append(name.capitalize())
+
+# State mapping
+STATE_MAP = {
+    0: STATE_IDLE,
+    1: LawnMowerActivity.DOCKED,
+    2: STATE_STARTING,
+    3: STATE_STARTING,
+    4: STATE_RETURNING,
+    5: STATE_RETURNING,
+    6: STATE_RETURNING,
+    7: LawnMowerActivity.MOWING,
+    8: LawnMowerActivity.ERROR,
+    9: LawnMowerActivity.ERROR,
+    10: LawnMowerActivity.ERROR,
+    11: LawnMowerActivity.ERROR,
+    12: LawnMowerActivity.MOWING,
+    13: STATE_ESCAPED_DIGITAL_FENCE,
+    30: STATE_RETURNING,
+    31: STATE_ZONING,
+    32: STATE_EDGECUT,
+    33: STATE_STARTING,
+    34: LawnMowerActivity.PAUSED,
+    103: STATE_SEARCHING_ZONE,
+    104: STATE_RETURNING,
+}
+
+# Error mapping
+ERROR_MAP = {
+    -1: STATE_UNKNOWN,
+    0: STATE_NO_ERROR,
+    1: STATE_TRAPPED,
+    2: STATE_LIFTED,
+    3: STATE_WIRE_MISSING,
+    4: STATE_OUTSIDE_WIRE,
+    5: STATE_RAINDELAY,
+    6: STATE_CLOSE_DOOR_MOW,
+    7: STATE_CLOSE_DOOR_HOME,
+    8: STATE_BLADE_BLOCKED,
+    9: STATE_WHEEL_BLOCKED,
+    10: STATE_TRAPPED_TIMEOUT,
+    11: STATE_UPSIDE_DOWN,
+    12: STATE_BATTERY_LOW,
+    13: STATE_REVERSE_WIRE,
+    14: STATE_CHARGING_ERROR,
+    15: STATE_TIMEOUT_HOME,
+    16: STATE_LOCKED,
+    17: STATE_BATTERY_TEMPERATURE_ERROR,
+    19: STATE_BATTERY_OPEN,
+    20: STATE_WIRE_SYNC,
+    100: STATE_DOCKING_ERROR,
+    101: STATE_HBI_ERROR,
+    102: STATE_OTA_ERROR,
+    103: STATE_MAP_ERROR,
+    104: STATE_EXESSIVE_SLOPE,
+    105: STATE_UNREACHABLE_ZONE,
+    106: STATE_UNREACHABLE_DOCK,
+    108: STATE_INSUFFICIENT_SENSOR_DATA,
+    109: STATE_TRAINING_START_DISALLOWED,
+    110: STATE_CAMERA_ERROR,
+    111: STATE_MAPPING_REQUIRED,
+    112: STATE_MAPPING_FAILED,
+    113: STATE_RFID_ERROR,
+    114: STATE_HEADLIGHT_ERROR,
+    115: STATE_MISSING_DOCK,
+    116: STATE_HEIGHT_BLOCKED,
+}
+
+# Remap the zones to be more "human-readable"
+ZONE_MAP = {
+    1: 0,
+    2: 1,
+    3: 2,
+    4: 3,
+}
+
+
+class LandroidButtonTypes(StrEnum):
+    """Defines different button types for Landroid Cloud integration."""
+
+    RESTART = SERVICE_RESTART
+    EDGECUT = SERVICE_EDGECUT
+
+
+class LandroidSelectTypes(StrEnum):
+    """Defines different button types for Landroid Cloud integration."""
+
+    NEXT_ZONE = ATTR_NEXT_ZONE
+
+
+@dataclass
+class ScheduleDays(IntEnum):
+    """Schedule types."""
+
+    SUNDAY = 0
+    MONDAY = 1
+    TUESDAY = 2
+    WEDNESDAY = 3
+    THURSDAY = 4
+    FRIDAY = 5
+    SATURDAY = 6
+
+
+# Map schedule to Landroid JSON property
+SCHEDULE_TYPE_MAP = {
+    "primary": "d",
+    "secondary": "dd",
+}
+
+# Map button type to service
+BUTTONTYPE_TO_SERVICE = {
+    LandroidButtonTypes.RESTART: SERVICE_RESTART,
+    LandroidButtonTypes.EDGECUT: SERVICE_EDGECUT,
+}
+
+# Map schedule days
+SCHEDULE_TO_DAY = {
+    "sunday": {
+        "day": ScheduleDays.SUNDAY,
+        "start": ATTR_SUNDAY_START,
+        "end": ATTR_SUNDAY_END,
+        "boundary": ATTR_SUNDAY_BOUNDARY,
+        "clear": "sunday",
+    },
+    "monday": {
+        "day": ScheduleDays.MONDAY,
+        "start": ATTR_MONDAY_START,
+        "end": ATTR_MONDAY_END,
+        "boundary": ATTR_MONDAY_BOUNDARY,
+        "clear": "monday",
+    },
+    "tuesday": {
+        "day": ScheduleDays.TUESDAY,
+        "start": ATTR_TUESDAY_START,
+        "end": ATTR_TUESDAY_END,
+        "boundary": ATTR_TUESDAY_BOUNDARY,
+        "clear": "tuesday",
+    },
+    "wednesday": {
+        "day": ScheduleDays.WEDNESDAY,
+        "start": ATTR_WEDNESDAY_START,
+        "end": ATTR_WEDNESDAY_END,
+        "boundary": ATTR_WEDNESDAY_BOUNDARY,
+        "clear": "wednesday",
+    },
+    "thursday": {
+        "day": ScheduleDays.THURSDAY,
+        "start": ATTR_THURSDAY_START,
+        "end": ATTR_THURSDAY_END,
+        "boundary": ATTR_THURSDAY_BOUNDARY,
+        "clear": "thursday",
+    },
+    "friday": {
+        "day": ScheduleDays.FRIDAY,
+        "start": ATTR_FRIDAY_START,
+        "end": ATTR_FRIDAY_END,
+        "boundary": ATTR_FRIDAY_BOUNDARY,
+        "clear": "friday",
+    },
+    "saturday": {
+        "day": ScheduleDays.SATURDAY,
+        "start": ATTR_SATURDAY_START,
+        "end": ATTR_SATURDAY_END,
+        "boundary": ATTR_SATURDAY_BOUNDARY,
+        "clear": "saturday",
+    },
+}
+
+
+class LandroidFeatureSupport(IntEnum):
+    """Supported features of the Landroid integration."""
+
+    MOWER = 1
+    BUTTON = 2
+    SELECT = 4
+    SETZONE = 8
+    RESTART = 16
+    LOCK = 32
+    OTS = 64
+    EDGECUT = 128
+    PARTYMODE = 256
+    CONFIG = 512
+    SCHEDULES = 1024
+    TORQUE = 2048
+    RAW = 4096
+
+
+API_TO_INTEGRATION_FEATURE_MAP = {
+    DeviceCapability.EDGE_CUT: LandroidFeatureSupport.EDGECUT,
+    DeviceCapability.ONE_TIME_SCHEDULE: LandroidFeatureSupport.OTS,
+    DeviceCapability.PARTY_MODE: LandroidFeatureSupport.PARTYMODE,
+    DeviceCapability.TORQUE: LandroidFeatureSupport.TORQUE,
+}
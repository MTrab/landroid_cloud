--- conflicted
+++ resolved
@@ -4,10 +4,7 @@
     id:
       description: Landroid ID. Found as attribute on the Landroid status sensor
       example: 123435
-<<<<<<< HEAD
-=======
 
->>>>>>> 26a27440
 start:
   description: Start mowing
   fields:

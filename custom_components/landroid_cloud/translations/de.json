{
    "config": {
        "abort": {
            "already_exists": "Tento uživatelský účet již byl nastaven"
        },
        "error": {
            "cannot_connect": "Chyba připojení",
            "invalid_auth": "Chyba přihlášení",
            "too_many_requests": "Příliš mnoho požadavků na API – Zkuste to znovu za 24 hodin.",
            "unknown": "Neočekávaná chyba"
        },
        "step": {
            "user": {
                "data": {
                    "email": "Email",
                    "password": "Heslo",
                    "type": "Model"
                },
                "title": "Přihlášení k Landroid Cloud účtu"
            }
        }
    },
    "entity": {
        "lawn_mower": {
            "landroid_cloud": {
                "state": {
                    "edgecut": "Sekání podél okraje",
                    "escaped_digital_fence": "Sekačka překročila virtuální plot",
                    "idle": "Nečinný",
                    "initializing": "Inicializace",
                    "locked": "Uzamknuto",
                    "mowing": "Sekání",
                    "offline": "Offline",
                    "rain_delay": "Prodleva po dešti",
                    "returning": "Návrat k nabíjecí stanici",
                    "searching_zone": "Vyhledávání zóny",
                    "starting": "Začínání",
                    "unknown": "Neznámý",
                    "zoning": "Učení zóny"
                }
            }
        },
        "sensor": {
            "landroid_cloud_error": {
                "state": {
<<<<<<< HEAD
                    "battery_low": "Batterie schwach",
                    "battery_temperature_error": "Batterietemperaturfehler",
                    "blade_height_adjustment_blocked": "Klingenhöhenverstellung blockiert",
                    "blade_motor_blocked": "Klingenmotor ist blockiert",
                    "camera_error": "Kamerafehler",
                    "charging_station_docking_error": "Fehler beim Andocken der Ladestation",
                    "close_door_to_go_home": "Schließe die Klappe zum Fahren zur Ladestation",
                    "close_door_to_mow": "Schließe die Klappe zum Mähen",
                    "headlight_error": "Kein Fehler",
                    "insufficient_sensor_data": "Unzureichende Sensordaten",
                    "lifted": "Angehoben",
                    "locked": "Mäher ist gesperrt",
                    "map_error": "Kartenfehler",
                    "mapping_exploration_failed": "Kartierung fehlgeschlagen",
                    "mapping_exploration_required": "Kartierung erforderlich",
                    "missing_charging_station": "Ladestation nicht erreichbar",
                    "no_error": "Kein Fehler",
                    "outside_wire": "Außerhalb des Begrenzungskabels",
                    "rain_delay": "Regenverzögerung aktiv",
                    "rfid_reader_error": "Fehler im RFID-Lesegerät",
                    "trapped": "Gefangen",
                    "unknown": "Unbekannt",
                    "unreachable_charging_station": "Ladestation nicht erreichbar",
                    "unreachable_zone": "Unerreichbare Zone",
                    "upside_down": "Mäher liegt auf dem Kopf",
                    "wheel_motor_blocked": "Radmotor ist blockiert",
                    "wire_missing": "Kabel fehlt"
=======
                    "battery_low": "Vybitá baterie",
                    "battery_temperature_error": "Chyba teploty baterie",
                    "battery_trunk_open_timeout": "Vypršel časový limit otevření přihrádky na baterii",
                    "blade_height_adjustment_blocked": "Zablokované nastavení výšky nožů",
                    "blade_motor_blocked": "Nože jsou zablokovány",
                    "camera_error": "Chyba kamery",
                    "charge_error": "Chyba nabíjení",
                    "charging_station_docking_error": "Chyba dokování nabíjecí stanice",
                    "close_door_to_go_home": "Zavřete dvířka pro návrat do doku",
                    "close_door_to_mow": "Zavřete dvířka pro sekání",
                    "excessive_slope": "Zjištěn nadměrný sklon",
                    "hbi_error": "Chyba HBI (rozpoznání okraje)",
                    "headlight_error": "Chyba světlometu",
                    "insufficient_sensor_data": "Nedostatek dat ze senzorů",
                    "lifted": "Zvednuto",
                    "locked": "Sekačka je uzamčena",
                    "map_error": "Chyba mapy",
                    "mapping_exploration_failed": "Průzkumné mapování selhalo",
                    "mapping_exploration_required": "Je vyžadováno průzkumné mapování",
                    "missing_charging_station": "Chybí nabíjecí stanice",
                    "no_error": "Žádná chyba",
                    "ota_error": "Chyba OTA",
                    "outside_wire": "Mimo sekací prostor",
                    "rain_delay": "Zpoždění po dešti je aktivní",
                    "reverse_wire": "Drát je obrácený",
                    "rfid_reader_error": "Chyba čtečky RFID",
                    "timeout_finding_home": "Vypršel časový limit při hledání doku",
                    "training_start_disallowed": "Spuštění učení nepovoleno",
                    "trapped": "Uváznutí",
                    "trapped_timeout": "Vypršel časový limit při uváznutí",
                    "unknown": "Neznámý",
                    "unreachable_charging_station": "Nedosažitelná nabíjecí stanice",
                    "unreachable_zone": "Nedosažitelná zóna",
                    "upside_down": "Sekačka je vzhůru nohama",
                    "wheel_motor_blocked": "Pohon kol je zablokován",
                    "wire_missing": "Chybí ohraničující drát",
                    "wire_sync": "Synchronizace kabelem"
>>>>>>> 80741c88
                }
            }
        }
    },
    "services": {
        "config": {
            "description": "Nastavení konfiguračních parametrů zařízení",
            "fields": {
                "multizone_distances": {
                    "description": "Nastavení pole vzdáleností pro více zón. V metrech. 0 = Zakázáno. Formát: 15, 80, 120, 155",
                    "name": "Vzdálenosti ve více zónách"
                },
                "multizone_probabilities": {
                    "description": "Nastavení pole pravděpodobností pro více zón. Formát: 50, 10, 20, 20",
                    "name": "Pravděpodobnosti pro více zón"
                },
                "raindelay": {
                    "description": "Nastavení délky prodlevy po dešti. Čas v minutách od 0 do 300. 0 = Zakázáno",
                    "name": "Prodleva po dešti"
                },
                "timeextension": {
                    "description": "Nastavení prodloužení času. Prodloužení v % v rozmezí od -100 do 100",
                    "name": "Prodloužení času"
                }
            },
            "name": "Nastavit zónu"
        },
        "edgecut": {
            "description": "Spustit sekání okraje (je-li podporováno)",
            "name": "Sekání okraje"
        },
        "ots": {
            "description": "Spuštění jednorázového harmonogramu (je-li podporován)",
            "fields": {
                "boundary": {
                    "description": "Sekání okraje",
                    "name": "Okraj"
                },
                "runtime": {
                    "description": "Doba provozu v minutách před návratem do nabíjecí stanice",
                    "name": "Doba provozu"
                }
            },
            "name": "Jednorázový harmonogram"
        },
        "restart": {
            "description": "Restartuje zařízení",
            "name": "Restart zařízení"
        },
        "schedule": {
            "description": "Nastavení nebo změna časového plánu sekačky",
            "fields": {
                "friday_boundary": {
                    "description": "Má páteční plán začít sekáním okraje?",
                    "name": "Pátek, sekání okraje"
                },
                "friday_end": {
                    "description": "Kdy má páteční plán skončit?",
                    "name": "Pátek, konec"
                },
                "friday_start": {
                    "description": "Kdy má páteční plán začít?",
                    "name": "Pátek, začátek"
                },
                "monday_boundary": {
                    "description": "Má pondělní plán začít sekáním okraje?",
                    "name": "Pondělí, sekání okraje"
                },
                "monday_end": {
                    "description": "Kdy má pondělní plán skončit?",
                    "name": "Pondělí, konec"
                },
                "monday_start": {
                    "description": "Kdy má pondělní plán začít?",
                    "name": "Pondělí, začátek"
                },
                "saturday_boundary": {
                    "description": "Má sobotní plán začít sekáním okraje?",
                    "name": "Sobota, sekání okraje"
                },
                "saturday_end": {
                    "description": "Kdy má sobotní plán skončit?",
                    "name": "Sobota, konec"
                },
                "saturday_start": {
                    "description": "Kdy má sobotní plán začít?",
                    "name": "Sobota, začátek"
                },
                "sunday_boundary": {
                    "description": "Má nedělní plán začít sekáním okraje?",
                    "name": "Neděle, sekání okraje"
                },
                "sunday_end": {
                    "description": "Kdy má nedělní plán skončit?",
                    "name": "Neděle, konec"
                },
                "sunday_start": {
                    "description": "Kdy má nedělní plán začít?",
                    "name": "Neděle, začátek"
                },
                "thursday_boundary": {
                    "description": "Má čtvrteční plán začít sekáním okraje?",
                    "name": "Čtvrtek, sekání okraje"
                },
                "thursday_end": {
                    "description": "Kdy má čtvrteční plán skončit?",
                    "name": "Čtvrtek, konec"
                },
                "thursday_start": {
                    "description": "Kdy má čtvrteční plán začít?",
                    "name": "Čtvrtek, začátek"
                },
                "tuesday_boundary": {
                    "description": "Má úterní plán začít sekáním okraje?",
                    "name": "Úterý, sekání okraje"
                },
                "tuesday_end": {
                    "description": "Kdy má úterní plán skončit?",
                    "name": "Úterý, konec"
                },
                "tuesday_start": {
                    "description": "Kdy má úterní plán začít?",
                    "name": "Úterý, začátek"
                },
                "type": {
                    "description": "Změna primárního nebo sekundárního plánu?",
                    "name": "Typ plánu"
                },
                "wednesday_boundary": {
                    "description": "Má středeční plán začít sekáním okraje?",
                    "name": "Středa, sekání okraje"
                },
                "wednesday_end": {
                    "description": "Kdy má středeční plán skončit?",
                    "name": "Středa, konec"
                },
                "wednesday_start": {
                    "description": "Kdy má středeční plán začít?",
                    "name": "Středa, začátek"
                }
            },
            "name": "Nastavení nebo aktualizace plánu"
        },
        "send_raw": {
            "description": "Odeslat nezpracovaný JSON příkaz",
            "fields": {
                "json": {
                    "description": "Data k odeslání, formátovaná jako platný JSON",
                    "name": "JSON data"
                }
            },
            "name": "Odeslat nezpracovaný (RAW) příkaz"
        },
        "setzone": {
            "description": "Nastavení zóny, která se má sekat příště",
            "fields": {
                "zone": {
                    "description": "Nastavení čísla zóny (od 0 do 3), která se bude sekat příště.",
                    "name": "Zóna"
                }
            },
            "name": "Nastavení zóny"
        },
        "torque": {
            "description": "Nastavení síly pohonu (je-li podporováno)",
            "fields": {
                "torque": {
                    "description": "Nastavení síly pohonu. V rozmezí od -50 % do 50 %",
                    "name": "Síla pohonu"
                }
            },
            "name": "Síla"
        }
    }
}<|MERGE_RESOLUTION|>--- conflicted
+++ resolved
@@ -43,7 +43,6 @@
         "sensor": {
             "landroid_cloud_error": {
                 "state": {
-<<<<<<< HEAD
                     "battery_low": "Batterie schwach",
                     "battery_temperature_error": "Batterietemperaturfehler",
                     "blade_height_adjustment_blocked": "Klingenhöhenverstellung blockiert",
@@ -71,45 +70,6 @@
                     "upside_down": "Mäher liegt auf dem Kopf",
                     "wheel_motor_blocked": "Radmotor ist blockiert",
                     "wire_missing": "Kabel fehlt"
-=======
-                    "battery_low": "Vybitá baterie",
-                    "battery_temperature_error": "Chyba teploty baterie",
-                    "battery_trunk_open_timeout": "Vypršel časový limit otevření přihrádky na baterii",
-                    "blade_height_adjustment_blocked": "Zablokované nastavení výšky nožů",
-                    "blade_motor_blocked": "Nože jsou zablokovány",
-                    "camera_error": "Chyba kamery",
-                    "charge_error": "Chyba nabíjení",
-                    "charging_station_docking_error": "Chyba dokování nabíjecí stanice",
-                    "close_door_to_go_home": "Zavřete dvířka pro návrat do doku",
-                    "close_door_to_mow": "Zavřete dvířka pro sekání",
-                    "excessive_slope": "Zjištěn nadměrný sklon",
-                    "hbi_error": "Chyba HBI (rozpoznání okraje)",
-                    "headlight_error": "Chyba světlometu",
-                    "insufficient_sensor_data": "Nedostatek dat ze senzorů",
-                    "lifted": "Zvednuto",
-                    "locked": "Sekačka je uzamčena",
-                    "map_error": "Chyba mapy",
-                    "mapping_exploration_failed": "Průzkumné mapování selhalo",
-                    "mapping_exploration_required": "Je vyžadováno průzkumné mapování",
-                    "missing_charging_station": "Chybí nabíjecí stanice",
-                    "no_error": "Žádná chyba",
-                    "ota_error": "Chyba OTA",
-                    "outside_wire": "Mimo sekací prostor",
-                    "rain_delay": "Zpoždění po dešti je aktivní",
-                    "reverse_wire": "Drát je obrácený",
-                    "rfid_reader_error": "Chyba čtečky RFID",
-                    "timeout_finding_home": "Vypršel časový limit při hledání doku",
-                    "training_start_disallowed": "Spuštění učení nepovoleno",
-                    "trapped": "Uváznutí",
-                    "trapped_timeout": "Vypršel časový limit při uváznutí",
-                    "unknown": "Neznámý",
-                    "unreachable_charging_station": "Nedosažitelná nabíjecí stanice",
-                    "unreachable_zone": "Nedosažitelná zóna",
-                    "upside_down": "Sekačka je vzhůru nohama",
-                    "wheel_motor_blocked": "Pohon kol je zablokován",
-                    "wire_missing": "Chybí ohraničující drát",
-                    "wire_sync": "Synchronizace kabelem"
->>>>>>> 80741c88
                 }
             }
         }

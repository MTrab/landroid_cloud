--- conflicted
+++ resolved
@@ -1,11 +1,10 @@
 {
     "device_automation": {
-<<<<<<< HEAD
         "action_type": {
             "mow": "Let {entity_name} mow",
             "dock": "Let {entity_name} return to the charging station",
             "pause": "Pause {entity_name}"
-=======
+        },
         "condition_type": {
             "is_docked": "{entity_name} is docked",
             "is_mowing": "{entity_name} is mowing",
@@ -21,7 +20,6 @@
         },
         "extra_fields": {
             "for": "[%key:common::device_automation::extra_fields::for%]"
->>>>>>> 4cd4f9a5
         }
     },
     "config": {

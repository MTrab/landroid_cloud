{
    "config": {
        "abort": {
            "already_exists": "This user account have already been configured"
        },
        "error": {
            "cannot_connect": "Failed to connect",
            "invalid_auth": "Error in authentication",
            "unknown": "Unexpected error"
        },
        "step": {
            "user": {
                "data": {
                    "email": "Email",
                    "password": "Password",
                    "type": "Make"
                },
                "title": "Connect to your Landroid Cloud account"
            }
        }
    },
    "entity": {
        "lawn_mower": {
            "landroid_cloud": {
                "state": {
                    "initializing": "Initializing",
                    "offline": "Offline",
                    "rain_delay": "Rain delay",
                    "mowing": "Mowing",
                    "starting": "Starting",
                    "zoning": "Zone training",
                    "edgecut": "Cutting edge",
                    "escaped_digital_fence": "Escaped digital fence",
<<<<<<< HEAD
                    "returning": "Returning to charger"
=======
                    "searching_zone": "Searching for zone"
>>>>>>> 23bee013
                }
            }
        }
    },
    "services": {
        "lock": {
            "description": "Toggle device lock",
            "name": "Lock/Unlock device"
        },
        "restart": {
            "description": "Restarts or reboots device",
            "name": "Restart device"
        },
        "edgecut": {
            "description": "Start edgecut (if supported)",
            "name": "Border-/Edgecut"
        },
        "partymode": {
            "description": "Toggle or set PartyMode (if supported)",
            "name": "Partymode",
            "fields": {
                "party_mode_enabled": {
                    "description": "Partymode enabled",
                    "name": "Enable Partymode"
                }
            }
        },
        "setzone": {
            "description": "Set which zone to be mowed next",
            "name": "Set zone",
            "fields": {
                "zone": {
                    "description": "Sets the zone number, ranging from 0 to 3, to be mowed next",
                    "name": "Zone"
                }
            }
        },
        "config": {
            "description": "Set device config parameters",
            "name": "Set zone",
            "fields": {
                "raindelay": {
                    "description": "Set rain delay. Time in minutes ranging from 0 to 300. 0 = Disabled",
                    "name": "Rain delay"
                },
                "timeextension": {
                    "description": "Set time extension. Extension in % ranging from -100 to 100",
                    "name": "Time extension"
                },
                "multizone_distances": {
                    "description": "Set multizone distance array in meters. 0 = Disabled. Format: 15, 80, 120, 155",
                    "name": "Multi zone distances"
                },
                "multizone_probabilities": {
                    "description": "Set multizone probabilities array. Format: 50, 10, 20, 20",
                    "name": "Multi zone probabilities"
                }
            }
        },
        "ots": {
            "description": "Start One-Time-Schedule (if supported)",
            "name": "One-Time-Schedule",
            "fields": {
                "boundary": {
                    "description": "Do boundary (Edge/Border cut)",
                    "name": "Boundary"
                },
                "runtime": {
                    "description": "Run time in minutes before returning to charging station",
                    "name": "Run time"
                }
            }
        },
        "schedule": {
            "description": "Set or change the schedule of the mower",
            "name": "Set or update schedule",
            "fields": {
                "type": {
                    "description": "Change primary or secondary schedule?",
                    "name": "Schedule type"
                },
                "monday_start": {
                    "description": "Starting time for mondays",
                    "name": "Monday, Start"
                },
                "monday_end": {
                    "description": "When should the schedule stop on mondays?",
                    "name": "Monday, End"
                },
                "monday_boundary": {
                    "description": "Should we start this schedule by cutting the boundary (edge/border cut)?",
                    "name": "Monday, Boundary"
                },
                "tuesday_start": {
                    "description": "Starting time for tuesdays",
                    "name": "Tuesday, Start"
                },
                "tuesday_end": {
                    "description": "When should the schedule stop on tuesdays?",
                    "name": "Tuesday, End"
                },
                "tuesday_boundary": {
                    "description": "Should we start this schedule by cutting the boundary (edge/border cut)?",
                    "name": "Tuesday, Boundary"
                },
                "wednesday_start": {
                    "description": "Starting time for wednesdays",
                    "name": "Wednesday, Start"
                },
                "wednesday_end": {
                    "description": "When should the schedule stop on wednesdays?",
                    "name": "Wednesday, End"
                },
                "wednesday_boundary": {
                    "description": "Should we start this schedule by cutting the boundary (edge/border cut)?",
                    "name": "Wednesday, Boundary"
                },
                "thursday_start": {
                    "description": "Starting time for thursdays",
                    "name": "Wednesday, Start"
                },
                "thursday_end": {
                    "description": "When should the schedule stop on thursdays?",
                    "name": "Thursday, End"
                },
                "thursday_boundary": {
                    "description": "Should we start this schedule by cutting the boundary (edge/border cut)?",
                    "name": "Thursday, Boundary"
                },
                "friday_start": {
                    "description": "Starting time for fridays",
                    "name": "Friday, Start"
                },
                "friday_end": {
                    "description": "When should the schedule stop on fridays?",
                    "name": "Friday, End"
                },
                "friday_boundary": {
                    "description": "Should we start this schedule by cutting the boundary (edge/border cut)?",
                    "name": "Friday, Boundary"
                },
                "saturday_start": {
                    "description": "Starting time for saturdays",
                    "name": "Saturday, Start"
                },
                "saturday_end": {
                    "description": "When should the schedule stop on saturdays?",
                    "name": "Saturday, End"
                },
                "saturday_boundary": {
                    "description": "Should we start this schedule by cutting the boundary (edge/border cut)?",
                    "name": "Saturday, Boundary"
                },
                "sunday_start": {
                    "description": "Starting time for sundays",
                    "name": "Sunday, Start"
                },
                "sunday_end": {
                    "description": "When should the schedule stop on sundays?",
                    "name": "Sunday, End"
                },
                "sunday_boundary": {
                    "description": "Should we start this schedule by cutting the boundary (edge/border cut)?",
                    "name": "Sunday, Boundary"
                }
            }
        },
        "torque": {
            "description": "Set wheel torque (if supported)",
            "name": "Torque",
            "fields": {
                "torque": {
                    "description": "Set wheel torque. Ranging from -50% to 50%",
                    "name": "Wheel torque"
                }
            }
        },
        "send_raw": {
            "description": " Send a raw JSON command to the device",
            "name": "Send RAW command",
            "fields": {
                "json": {
                    "description": "Data to send, formatted as valid JSON",
                    "name": "JSON data"
                }
            }
        }
    }
}<|MERGE_RESOLUTION|>--- conflicted
+++ resolved
@@ -31,11 +31,8 @@
                     "zoning": "Zone training",
                     "edgecut": "Cutting edge",
                     "escaped_digital_fence": "Escaped digital fence",
-<<<<<<< HEAD
-                    "returning": "Returning to charger"
-=======
+                    "returning": "Returning to charger",
                     "searching_zone": "Searching for zone"
->>>>>>> 23bee013
                 }
             }
         }

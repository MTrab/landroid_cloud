"""Support for monitoring Worx Landroid Sensors."""
import async_timeout
import asyncio
import logging

from homeassistant.components import sensor
from homeassistant.const import STATE_UNKNOWN
from homeassistant.core import callback
from homeassistant.helpers.dispatcher import async_dispatcher_connect
from homeassistant.helpers.entity import Entity
from homeassistant.helpers.icon import icon_for_battery_level

from . import API_WORX_SENSORS, LANDROID_API, UPDATE_SIGNAL

_LOGGER = logging.getLogger(__name__)

STATE_INITIALIZING = "Initializing"
STATE_OFFLINE = "Offline"


async def async_setup_platform(hass, config, async_add_entities, discovery_info=None):
    """Set up the available sensors for Worx Landroid."""
    if discovery_info is None:
        return

    entities = []

    info = discovery_info[0]
    for tSensor in API_WORX_SENSORS:
        name = "{}_{}".format(info["name"].lower(), tSensor.lower())
        friendly_name = "{} {}".format(info["friendly"], tSensor)
        dev_id = info["id"]
        api = hass.data[LANDROID_API][dev_id]
        sensor_type = tSensor
        _LOGGER.debug("Init Landroid %s sensor for %s", sensor_type, info["friendly"])
        entity = LandroidSensor(api, name, sensor_type, friendly_name, dev_id)
        entities.append(entity)

    async_add_entities(entities, True)


class LandroidSensor(Entity):
    """Class to create and populate a Landroid Sensor."""

    def __init__(self, api, name, sensor_type, friendly_name, dev_id):
        """Init new sensor."""

        self._api = api
        self._attributes = {}
        self._available = False
        self._name = friendly_name
        self._state = STATE_INITIALIZING
        self._sensor_type = sensor_type
        self._dev_id = dev_id
        self.entity_id = sensor.ENTITY_ID_FORMAT.format(name)

    @property
    def available(self) -> bool:
        """Return True if entity is available."""
        return self._available

    @property
    def device_state_attributes(self):
        """Return sensor attributes."""
        return self._attributes

    @property
    def name(self):
        """Return the name of the sensor."""
        return self._name

    @property
    def unit_of_measurement(self):
        """Return the unit of measurement of this entity, if any."""
        return API_WORX_SENSORS[self._sensor_type]["unit"]

    @property
    def icon(self):
        """Icon to use in the frontend."""
        if self._sensor_type == "battery" and isinstance(self.state, int):
            charging = self._attributes["charging"]
            return icon_for_battery_level(battery_level=self.state, charging=charging)

        return API_WORX_SENSORS[self._sensor_type]["icon"]

    @property
    def should_poll(self):
        """Return False as entity is updated from the component."""
        return False

    @property
    def state(self):
        """Return sensor state."""
        return self._state

    @callback
    def update_callback(self):
        """Get new data and update state."""
        self.async_schedule_update_ha_state(True)

    async def async_added_to_hass(self):
        """Connect update callbacks."""
        async_dispatcher_connect(self.hass, UPDATE_SIGNAL, self.update_callback)

    def _get_data(self):
        """Return new data from the api cache."""
        data = self._api.get_data(self._sensor_type)
        self._available = True
        return data

    async def async_update(self):
        """Update the sensor."""
        _LOGGER.debug("Updating %s", self.entity_id)
        data = self._get_data()
        if "state" in data:
            _LOGGER.debug(data)
            state = data.pop("state")
            _LOGGER.debug("Mower %s State %s", self._name, state)
            self._attributes.update(data)
            self._state = state
            if "latitude" in self._attributes:
                if self._attributes["latitude"] == None:
                    del self._attributes["latitude"]
                    del self._attributes["longitude"]
        else:
            _LOGGER.debug("No data received for %s", self.entity_id)
            reachable = self._api._client.online
            if not reachable:
                if "_battery" in self.entity_id:
                    self._state = STATE_UNKNOWN
                else:
<<<<<<< HEAD
                    self._state = STATE_OFFLINE

=======
                    self._state = STATE_OFFLINE
            #else:
            #    attrs = vars(self._api._client)
            #    for item in attrs:
            #        _LOGGER.debug("%s : %s", item, attrs[item])

>>>>>>> 7cb3a272
<|MERGE_RESOLUTION|>--- conflicted
+++ resolved
@@ -129,14 +129,4 @@
                 if "_battery" in self.entity_id:
                     self._state = STATE_UNKNOWN
                 else:
-<<<<<<< HEAD
-                    self._state = STATE_OFFLINE
-
-=======
-                    self._state = STATE_OFFLINE
-            #else:
-            #    attrs = vars(self._api._client)
-            #    for item in attrs:
-            #        _LOGGER.debug("%s : %s", item, attrs[item])
-
->>>>>>> 7cb3a272
+                    self._state = STATE_OFFLINE
"""Support for Landroid cloud compatible mowers."""
from __future__ import annotations

import voluptuous as vol

from homeassistant.config_entries import ConfigEntry
from homeassistant.const import CONF_TYPE
from homeassistant.core import HomeAssistant
from homeassistant.helpers import entity_platform
from homeassistant.helpers.entity_platform import AddEntitiesCallback

from .const import (
    ATTR_ZONE,
    DOMAIN,
    SERVICE_CONFIG,
    SERVICE_EDGECUT,
    SERVICE_LOCK,
    SERVICE_OTS,
    SERVICE_PARTYMODE,
    SERVICE_RESTART,
    SERVICE_SCHEDULE,
    SERVICE_SETZONE,
)
from .device_base import LandroidCloudMowerBase
from .devices.worx import (
    WorxMowerDevice,
    CONFIG_SCHEME as WORX_CONFIG,
    OTS_SCHEME as WORX_OTS,
)
<<<<<<< HEAD
from .devices.kress import KressMowerDevice
from .devices.landxcape import LandxcapeMowerDevice
=======
from .devices.kress import KressDevice
from .devices.landxcape import LandxcapeDevice
from .scheme import SCHEDULE_SCHEME as SCHEME_SCHEDULE
>>>>>>> f86f83ef


async def async_setup_entry(
    hass: HomeAssistant,
    config: ConfigEntry,
    async_add_entities: AddEntitiesCallback,
) -> None:
    """Set up the iRobot Roomba vacuum cleaner."""
    api = hass.data[DOMAIN][config.entry_id]["api"]

<<<<<<< HEAD
    constructor: type[LandroidCloudMowerBase]
=======
    platform = entity_platform.async_get_current_platform()
    constructor: type[LandroidCloudBase]
>>>>>>> f86f83ef
    vendor = api.data.get(CONF_TYPE).lower()

    if vendor == "worx":
        constructor = WorxMowerDevice
        # Register custom services
        platform.async_register_entity_service(
            SERVICE_EDGECUT,
            {},
            constructor.async_edgecut,
        )
        api.services.append(SERVICE_EDGECUT)
        platform.async_register_entity_service(
            SERVICE_LOCK,
            {},
            constructor.async_toggle_lock,
        )
        api.services.append(SERVICE_LOCK)
        platform.async_register_entity_service(
            SERVICE_PARTYMODE,
            {},
            constructor.async_toggle_partymode,
        )
        api.services.append(SERVICE_PARTYMODE)
        platform.async_register_entity_service(
            SERVICE_SETZONE,
            {vol.Required(ATTR_ZONE): vol.All(vol.Coerce(int), vol.Range(0, 3))},
            constructor.async_setzone,
        )
        api.services.append(SERVICE_SETZONE)
        platform.async_register_entity_service(
            SERVICE_RESTART,
            {},
            constructor.async_restart,
        )
        api.services.append(SERVICE_RESTART)
        platform.async_register_entity_service(
            SERVICE_CONFIG,
            WORX_CONFIG,
            constructor.async_config,
        )
        api.services.append(SERVICE_CONFIG)
        platform.async_register_entity_service(
            SERVICE_OTS,
            WORX_OTS,
            constructor.async_ots,
        )
        api.services.append(SERVICE_OTS)
    elif vendor == "kress":
        constructor = KressMowerDevice
    else:
        constructor = LandxcapeMowerDevice

    platform.async_register_entity_service(
        SERVICE_SCHEDULE,
        SCHEME_SCHEDULE,
        constructor.async_set_schedule,
    )

    landroid_mower = constructor(hass, api)

    async_add_entities([landroid_mower], True)<|MERGE_RESOLUTION|>--- conflicted
+++ resolved
@@ -27,14 +27,9 @@
     CONFIG_SCHEME as WORX_CONFIG,
     OTS_SCHEME as WORX_OTS,
 )
-<<<<<<< HEAD
 from .devices.kress import KressMowerDevice
 from .devices.landxcape import LandxcapeMowerDevice
-=======
-from .devices.kress import KressDevice
-from .devices.landxcape import LandxcapeDevice
 from .scheme import SCHEDULE_SCHEME as SCHEME_SCHEDULE
->>>>>>> f86f83ef
 
 
 async def async_setup_entry(
@@ -45,12 +40,8 @@
     """Set up the iRobot Roomba vacuum cleaner."""
     api = hass.data[DOMAIN][config.entry_id]["api"]
 
-<<<<<<< HEAD
+    platform = entity_platform.async_get_current_platform()
     constructor: type[LandroidCloudMowerBase]
-=======
-    platform = entity_platform.async_get_current_platform()
-    constructor: type[LandroidCloudBase]
->>>>>>> f86f83ef
     vendor = api.data.get(CONF_TYPE).lower()
 
     if vendor == "worx":

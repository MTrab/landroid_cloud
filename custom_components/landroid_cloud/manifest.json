{
  "codeowners": [
    "@MTrab"
  ],
  "documentation": "https://github.com/MTrab/landroid_cloud/blob/master/README.md",
  "domain": "landroid_cloud",
  "iot_class": "cloud_polling",
  "issue_tracker": "https://github.com/MTrab/landroid_cloud/issues",
  "name": "Worx Landroid Cloud",
  "requirements": [
    "pyworxcloud==1.4.17"
  ],
<<<<<<< HEAD
  "version": "1.8.6"
=======
  "version": "1.8.7"
>>>>>>> 5e2a0670
}<|MERGE_RESOLUTION|>--- conflicted
+++ resolved
@@ -10,9 +10,5 @@
   "requirements": [
     "pyworxcloud==1.4.17"
   ],
-<<<<<<< HEAD
-  "version": "1.8.6"
-=======
   "version": "1.8.7"
->>>>>>> 5e2a0670
 }
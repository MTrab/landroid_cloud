"""Update the manifest file."""
import json
import os
import sys


def update_manifest():
    """Update the manifest file."""
    version = "0.0.0"
    manifest_path = False
    dorequirements = False

    for index, value in enumerate(sys.argv):
        if value in ["--version", "-V"]:
            version = str(sys.argv[index + 1]).replace("v", "")
        if value in ["--path", "-P"]:
<<<<<<< HEAD
            manifest_path = str(sys.argv[index + 1])[1:-1]
=======
            manifest_path = str(sys.argv[index + 1]).replace("/", "")
>>>>>>> cfe0ee6c
        if value in ["--requirements", "-R"]:
            dorequirements = True

    if not manifest_path:
        sys.exit("Missing path to manifest file")

    with open(
        f"{os.getcwd()}/{manifest_path}/manifest.json",
        encoding="UTF-8",
    ) as manifestfile:
        manifest = json.load(manifestfile)

    manifest["version"] = version

    if dorequirements:
        requirements = []
        with open(
            f"{os.getcwd()}/requirements.txt",
            encoding="UTF-8",
        ) as file:
            for line in file:
                requirements.append(line.rstrip())

        new_requirements = []
        for requirement in requirements:
            req = requirement.split("==")[0].lower()
            new_requirements = [
                requirement
                for x in manifest["requirements"]
                if x.lower().startswith(req)
            ]
            new_requirements += [
                x for x in manifest["requirements"] if not x.lower().startswith(req)
            ]
            manifest["requirements"] = new_requirements

    with open(
        f"{os.getcwd()}/{manifest_path}/manifest.json",
        "w",
        encoding="UTF-8",
    ) as manifestfile:
        manifestfile.write(json.dumps(manifest, indent=4, sort_keys=True))


update_manifest()<|MERGE_RESOLUTION|>--- conflicted
+++ resolved
@@ -14,11 +14,7 @@
         if value in ["--version", "-V"]:
             version = str(sys.argv[index + 1]).replace("v", "")
         if value in ["--path", "-P"]:
-<<<<<<< HEAD
             manifest_path = str(sys.argv[index + 1])[1:-1]
-=======
-            manifest_path = str(sys.argv[index + 1]).replace("/", "")
->>>>>>> cfe0ee6c
         if value in ["--requirements", "-R"]:
             dorequirements = True
 
